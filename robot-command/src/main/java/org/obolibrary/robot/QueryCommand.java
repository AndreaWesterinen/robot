--- conflicted
+++ resolved
@@ -4,23 +4,13 @@
 import java.io.File;
 import java.io.FileOutputStream;
 import java.io.OutputStream;
+import java.util.ArrayList;
 import java.util.List;
-<<<<<<< HEAD
-=======
-import java.util.ArrayList;
-
-import org.slf4j.Logger;
-import org.slf4j.LoggerFactory;
-
-import com.hp.hpl.jena.sparql.core.DatasetGraph;
->>>>>>> 072cb49b
 import org.apache.commons.cli.CommandLine;
 import org.apache.commons.cli.Option;
 import org.apache.commons.cli.Options;
 import org.apache.commons.io.FileUtils;
 import org.apache.commons.io.FilenameUtils;
-import org.apache.jena.riot.Lang;
-import org.apache.jena.riot.resultset.ResultSetLang;
 import org.slf4j.Logger;
 import org.slf4j.LoggerFactory;
 
@@ -30,7 +20,6 @@
  * @author <a href="mailto:james@overton.ca">James A. Overton</a>
  */
 public class QueryCommand implements Command {
-<<<<<<< HEAD
   /** Logger. */
   private static final Logger logger = LoggerFactory.getLogger(QueryCommand.class);
 
@@ -43,13 +32,26 @@
     o.addOption("i", "input", true, "load ontology from a file");
     o.addOption("I", "input-iri", true, "load ontology from an IRI");
     o.addOption("f", "format", true, "the query result format: CSV, TSV," + " TTL, JSONLD, etc.");
-    Option select = new Option("s", "select", true, "run a SPARQL select query and output result");
+
+    o.addOption("O", "output-dir", true, "Directory for output");
+
+    Option select = new Option("s", "select", true, "run a SPARQL SELECT query (deprecated)");
     select.setArgs(2);
     o.addOption(select);
+
     Option construct =
-        new Option("c", "construct", true, "run a SPARQL construct query and output result");
+        new Option("c", "construct", true, "run a SPARQL CONSTRUCT query (deprecated)");
     construct.setArgs(2);
     o.addOption(construct);
+
+    Option query = new Option("q", "query", true, "run a SPARQL query");
+    query.setArgs(2);
+    o.addOption(query);
+
+    Option queries = new Option("Q", "queries", true, "verify one or more SPARQL queries");
+    queries.setArgs(Option.UNLIMITED_VALUES);
+    o.addOption(queries);
+
     options = o;
   }
 
@@ -77,7 +79,7 @@
    * @return usage
    */
   public String getUsage() {
-    return "robot query --input <file> " + "--select <query> <result> ";
+    return "robot query --input <file> --query <query> <output>";
   }
 
   /**
@@ -116,199 +118,61 @@
     CommandLine line = CommandLineHelper.getCommandLine(getUsage(), getOptions(), args);
     if (line == null) {
       return null;
-=======
-    /**
-     * Logger.
-     */
-    private static final Logger logger =
-        LoggerFactory.getLogger(QueryCommand.class);
-
-    /**
-     * Store the command-line options for the command.
-     */
-    private Options options;
-
-    /**
-     * Initialze the command.
-     */
-    public QueryCommand() {
-        Options o = CommandLineHelper.getCommonOptions();
-        o.addOption("i", "input",     true, "load ontology from a file");
-        o.addOption("I", "input-iri", true, "load ontology from an IRI");
-        o.addOption("f", "format",    true, "the query result format: CSV, TSV,"
-                + " TTL, JSONLD, etc.");
-
-        o.addOption("O", "output-dir", true, "Directory for output");
-
-        Option select = new Option("s", "select", true,
-            "run a SPARQL SELECT query (deprecated)");
-        select.setArgs(2);
-        o.addOption(select);
-
-        Option construct = new Option("c", "construct", true,
-            "run a SPARQL CONSTRUCT query (deprecated)");
-        construct.setArgs(2);
-        o.addOption(construct);
-
-        Option query = new Option("q", "query", true, "run a SPARQL query");
-        query.setArgs(2);
-        o.addOption(query);
-
-        Option queries = new Option("Q", "queries", true,
-                "verify one or more SPARQL queries");
-        queries.setArgs(Option.UNLIMITED_VALUES);
-        o.addOption(queries);
-
-        options = o;
     }
 
-    /**
-     * Name of the command.
-     *
-     * @return name
-     */
-    public String getName() {
-        return "query";
-    }
-
-    /**
-     * Brief description of the command.
-     *
-     * @return description
-     */
-    public String getDescription() {
-        return "query an ontology";
-    }
-
-    /**
-     * Command-line usage for the command.
-     *
-     * @return usage
-     */
-    public String getUsage() {
-        return "robot query --input <file> --query <query> <output>";
->>>>>>> 072cb49b
-    }
-    String formatName = CommandLineHelper.getOptionalValue(line, "format");
-    Lang outputFormat = Lang.CSV;
-    if (formatName != null) {
-      formatName = formatName.toLowerCase();
-      if (formatName.equals("tsv")) {
-        outputFormat = ResultSetLang.SPARQLResultSetTSV;
-      } else if (formatName.equals("ttl")) {
-        outputFormat = Lang.TTL;
-
-      } else if (formatName.equals("jsonld")) {
-        outputFormat = Lang.JSONLD;
-
-      } else if (formatName.equals("nt")) {
-        outputFormat = Lang.NT;
-
-      } else if (formatName.equals("nq")) {
-        outputFormat = Lang.NQ;
-      }
-    }
-
+    String format = CommandLineHelper.getOptionalValue(line, "format");
+    String outputDir = CommandLineHelper.getDefaultValue(line, "output-dir", "");
     IOHelper ioHelper = CommandLineHelper.getIOHelper(line);
     state = CommandLineHelper.updateInputOntology(ioHelper, state, line);
     DatasetGraph dsg = QueryOperation.loadOntology(state.getOntology());
 
-    // Handle select
-    if (line.hasOption("select")) {
-      List<String> select = CommandLineHelper.getOptionValues(line, "select");
-
-      for (int i = 0; i < select.size(); i = i + 2) {
-        String query = FileUtils.readFileToString(new File(select.get(i)));
-        File output = new File(select.get(i + 1));
-        QueryOperation.runQuery(dsg, query, output, outputFormat);
-      }
-    } else if (line.hasOption("construct")) {
-      List<String> select = CommandLineHelper.getOptionalValues(line, "construct");
-
-      for (int i = 0; i < select.size(); i += 2) {
-        String query = FileUtils.readFileToString(new File(select.get(i)));
-        File output = new File(select.get(i + 1));
-        QueryOperation.runConstruct(dsg, query, output, outputFormat);
-      }
+    // Collect all queries as (queryPath, outputPath) pairs.
+    List<List<String>> queries = new ArrayList<List<String>>();
+    List<String> qs = CommandLineHelper.getOptionalValues(line, "query");
+    for (int i = 0; i < qs.size(); i += 2) {
+      queries.add(qs.subList(i, i + 2));
+    }
+    qs = CommandLineHelper.getOptionalValues(line, "select");
+    for (int i = 0; i < qs.size(); i += 2) {
+      queries.add(qs.subList(i, i + 2));
+    }
+    qs = CommandLineHelper.getOptionalValues(line, "construct");
+    for (int i = 0; i < qs.size(); i += 2) {
+      queries.add(qs.subList(i, i + 2));
+    }
+    qs = CommandLineHelper.getOptionalValues(line, "queries");
+    for (String q : qs) {
+      List<String> xs = new ArrayList<String>();
+      xs.add(q);
+      xs.add(null);
+      queries.add(xs);
     }
 
-<<<<<<< HEAD
+    // Run queries
+    for (List<String> q : queries) {
+      String queryPath = q.get(0);
+      String outputPath = q.get(1);
+
+      String query = FileUtils.readFileToString(new File(queryPath));
+
+      String formatName = format;
+      if (formatName == null) {
+        if (outputPath == null) {
+          formatName = QueryOperation.getDefaultFormatName(query);
+        } else {
+          formatName = FilenameUtils.getExtension(outputPath);
+        }
+      }
+
+      if (outputPath == null) {
+        String fileName = FilenameUtils.getBaseName(queryPath) + "." + formatName;
+        outputPath = new File(outputDir).toPath().resolve(fileName).toString();
+      }
+
+      OutputStream output = new FileOutputStream(outputPath);
+      QueryOperation.runSparqlQuery(dsg, query, formatName, output);
+    }
+
     return state;
   }
-=======
-    /**
-     * Given an input state and command line arguments,
-     * query the ontolgy.
-     * The input ontology is not changed.
-     *
-     * @param state the state from the previous command, or null
-     * @param args the command-line arguments
-     * @return the unchanged state
-     * @throws Exception on any problem
-     */
-    public CommandState execute(CommandState state, String[] args)
-            throws Exception {
-
-        CommandLine line = CommandLineHelper
-            .getCommandLine(getUsage(), getOptions(), args);
-        if (line == null) {
-            return null;
-        }
-
-        String format = CommandLineHelper.getOptionalValue(line, "format");
-        String outputDir = CommandLineHelper.getDefaultValue(line, "output-dir", "");
-        IOHelper ioHelper = CommandLineHelper.getIOHelper(line);
-        state = CommandLineHelper.updateInputOntology(ioHelper, state, line);
-        DatasetGraph dsg = QueryOperation.loadOntology(state.getOntology());
-
-        // Collect all queries as (queryPath, outputPath) pairs.
-        List<List<String>> queries = new ArrayList<List<String>>();
-        List<String> qs = CommandLineHelper.getOptionalValues(line, "query");
-        for (int i=0; i < qs.size(); i += 2) {
-            queries.add(qs.subList(i, i + 2));
-        }
-        qs = CommandLineHelper.getOptionalValues(line, "select");
-        for (int i=0; i < qs.size(); i += 2) {
-            queries.add(qs.subList(i, i + 2));
-        }
-        qs = CommandLineHelper.getOptionalValues(line, "construct");
-        for (int i=0; i < qs.size(); i += 2) {
-            queries.add(qs.subList(i, i + 2));
-        }
-        qs = CommandLineHelper.getOptionalValues(line, "queries");
-        for (String q: qs) {
-            List<String> xs = new ArrayList<String>();
-            xs.add(q);
-            xs.add(null);
-            queries.add(xs);
-        }
-
-        // Run queries
-        for (List<String> q: queries) {
-          String queryPath = q.get(0);
-          String outputPath = q.get(1);
-
-          String query = FileUtils.readFileToString(new File(queryPath));
-
-          String formatName = format;
-          if (formatName == null) {
-              if (outputPath == null) {
-                  formatName = QueryOperation.getDefaultFormatName(query);
-              } else {
-                  formatName = FilenameUtils.getExtension(outputPath);
-              }
-          }
-
-          if (outputPath == null) {
-              String fileName = FilenameUtils.getBaseName(queryPath) + "." + formatName;
-              outputPath = new File(outputDir).toPath().resolve(fileName).toString();
-          }
-
-          OutputStream output = new FileOutputStream(outputPath);
-          QueryOperation.runSparqlQuery(dsg, query, formatName, output);
-        }
-
-        return state;
-    }
->>>>>>> 072cb49b
 }