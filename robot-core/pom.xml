<project xmlns="http://maven.apache.org/POM/4.0.0"
  xmlns:xsi="http://www.w3.org/2001/XMLSchema-instance"
  xsi:schemaLocation="http://maven.apache.org/POM/4.0.0 http://maven.apache.org/xsd/maven-4.0.0.xsd">
  <modelVersion>4.0.0</modelVersion>

<<<<<<< HEAD
    <dependencies>
        <dependency>
            <groupId>org.apache.jena</groupId>
            <artifactId>jena-arq</artifactId>
            <version>2.13.0</version>
        </dependency>
        <dependency>
			    <groupId>com.blazegraph</groupId>
			    <artifactId>bigdata-core</artifactId>
			    <version>2.1.4</version>
			</dependency>
        <dependency>
            <groupId>com.github.jsonld-java</groupId>
            <artifactId>jsonld-java</artifactId>
            <version>0.5.1</version>
        </dependency>
        <dependency>
            <groupId>org.yaml</groupId>
            <artifactId>snakeyaml</artifactId>
            <version>1.15</version>
        </dependency>
        <dependency>
            <groupId>com.opencsv</groupId>
            <artifactId>opencsv</artifactId>
            <version>3.3</version>
        </dependency>
        <dependency>
          <groupId>org.geneontology</groupId>
          <artifactId>expression-materializing-reasoner</artifactId>
          <version>0.1.3</version>
        </dependency>
				<dependency>
				  <groupId>org.geneontology</groupId>
			 	  <artifactId>obographs</artifactId>
			 	  <version>0.0.8</version>
				</dependency>
				<dependency>
				    <groupId>com.fasterxml.jackson.core</groupId>
				    <artifactId>jackson-core</artifactId>
				    <version>2.9.3</version>
				</dependency>
				<dependency>
				    <groupId>com.fasterxml.jackson.dataformat</groupId>
				    <artifactId>jackson-dataformat-yaml</artifactId>
				    <version>2.9.3</version>
				</dependency>
    </dependencies>
=======
  <parent>
    <groupId>org.obolibrary.robot</groupId>
    <artifactId>robot</artifactId>
    <version>1.0.1-SNAPSHOT</version>
  </parent>
  <artifactId>robot-core</artifactId>
  <name>robot-core</name>
  <description>Core library for ROBOT: Library for working with OWL ontologies, especially Open Biological and Biomedical Ontologes (OBO).</description>

  <build>
    <plugins>
      <!-- Enforce Google Java Style -->
      <plugin>
        <groupId>com.coveo</groupId>
        <artifactId>fmt-maven-plugin</artifactId>
        <version>2.1.0</version>
        <executions>
          <execution>
            <goals>
              <goal>format</goal>
            </goals>
          </execution>
        </executions>
      </plugin>
    </plugins>
  </build>

  <dependencies>
    <dependency>
      <groupId>org.apache.jena</groupId>
      <artifactId>jena-arq</artifactId>
      <version>2.13.0</version>
    </dependency>
    <dependency>
      <groupId>com.github.jsonld-java</groupId>
      <artifactId>jsonld-java</artifactId>
      <version>0.5.1</version>
    </dependency>
    <dependency>
      <groupId>org.yaml</groupId>
      <artifactId>snakeyaml</artifactId>
      <version>1.15</version>
    </dependency>
    <dependency>
      <groupId>com.opencsv</groupId>
      <artifactId>opencsv</artifactId>
      <version>3.3</version>
    </dependency>
    <dependency>
      <groupId>org.geneontology</groupId>
      <artifactId>expression-materializing-reasoner</artifactId>
      <version>0.1.3</version>
    </dependency>
    <dependency>
      <groupId>org.geneontology</groupId>
      <artifactId>obographs</artifactId>
      <version>0.0.8</version>
    </dependency>
    <dependency>
      <groupId>com.fasterxml.jackson.core</groupId>
      <artifactId>jackson-core</artifactId>
      <version>2.9.3</version>
    </dependency>
    <dependency>
      <groupId>com.fasterxml.jackson.dataformat</groupId>
      <artifactId>jackson-dataformat-yaml</artifactId>
      <version>2.9.3</version>
    </dependency>
  </dependencies>
>>>>>>> 885649ef
</project><|MERGE_RESOLUTION|>--- conflicted
+++ resolved
@@ -3,55 +3,6 @@
   xsi:schemaLocation="http://maven.apache.org/POM/4.0.0 http://maven.apache.org/xsd/maven-4.0.0.xsd">
   <modelVersion>4.0.0</modelVersion>
 
-<<<<<<< HEAD
-    <dependencies>
-        <dependency>
-            <groupId>org.apache.jena</groupId>
-            <artifactId>jena-arq</artifactId>
-            <version>2.13.0</version>
-        </dependency>
-        <dependency>
-			    <groupId>com.blazegraph</groupId>
-			    <artifactId>bigdata-core</artifactId>
-			    <version>2.1.4</version>
-			</dependency>
-        <dependency>
-            <groupId>com.github.jsonld-java</groupId>
-            <artifactId>jsonld-java</artifactId>
-            <version>0.5.1</version>
-        </dependency>
-        <dependency>
-            <groupId>org.yaml</groupId>
-            <artifactId>snakeyaml</artifactId>
-            <version>1.15</version>
-        </dependency>
-        <dependency>
-            <groupId>com.opencsv</groupId>
-            <artifactId>opencsv</artifactId>
-            <version>3.3</version>
-        </dependency>
-        <dependency>
-          <groupId>org.geneontology</groupId>
-          <artifactId>expression-materializing-reasoner</artifactId>
-          <version>0.1.3</version>
-        </dependency>
-				<dependency>
-				  <groupId>org.geneontology</groupId>
-			 	  <artifactId>obographs</artifactId>
-			 	  <version>0.0.8</version>
-				</dependency>
-				<dependency>
-				    <groupId>com.fasterxml.jackson.core</groupId>
-				    <artifactId>jackson-core</artifactId>
-				    <version>2.9.3</version>
-				</dependency>
-				<dependency>
-				    <groupId>com.fasterxml.jackson.dataformat</groupId>
-				    <artifactId>jackson-dataformat-yaml</artifactId>
-				    <version>2.9.3</version>
-				</dependency>
-    </dependencies>
-=======
   <parent>
     <groupId>org.obolibrary.robot</groupId>
     <artifactId>robot</artifactId>
@@ -121,5 +72,4 @@
       <version>2.9.3</version>
     </dependency>
   </dependencies>
->>>>>>> 885649ef
 </project>