--- conflicted
+++ resolved
@@ -308,10 +308,6 @@
       System.out.println("No violations found.");
     }
 
-<<<<<<< HEAD
-    // System.out.println(report.getValueIRIs());
-=======
->>>>>>> 3916f90b
     String result;
     if (format.equalsIgnoreCase("yaml")) {
       result = report.toYAML();
