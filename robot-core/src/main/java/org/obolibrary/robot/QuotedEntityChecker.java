--- conflicted
+++ resolved
@@ -220,14 +220,8 @@
       ontologies.addAll(parentOntology.getImports());
       for (OWLAnnotationProperty property : properties) {
         // Get the labels for all entities
-<<<<<<< HEAD
-        Collection<OWLAnnotation> anns =
-            EntitySearcher.getAnnotations(entity, ontologies, property);
-        for (OWLAnnotation ann : anns) {
-=======
         for (OWLAnnotation ann :
             EntitySearcher.getAnnotationObjects(entity, ontologies, property)) {
->>>>>>> 855396ea
           OWLLiteral value = ann.getValue().asLiteral().orNull();
           // If it has a label, add it to the map (will replace short form)
           if (value != null) {
