package org.obolibrary.robot;

import java.util.HashMap;
import java.util.HashSet;
import java.util.Map;
import java.util.Set;
import java.util.UUID;

import org.semanticweb.owlapi.apibinding.OWLManager;
import org.semanticweb.owlapi.model.AxiomType;
import org.semanticweb.owlapi.model.IRI;
import org.semanticweb.owlapi.model.OWLAxiom;
import org.semanticweb.owlapi.model.OWLClass;
import org.semanticweb.owlapi.model.OWLClassExpression;
import org.semanticweb.owlapi.model.OWLDataFactory;
import org.semanticweb.owlapi.model.OWLEquivalentClassesAxiom;
import org.semanticweb.owlapi.model.OWLOntology;
import org.semanticweb.owlapi.model.OWLOntologyCreationException;
import org.semanticweb.owlapi.model.OWLOntologyManager;
import org.semanticweb.owlapi.model.OWLSubClassOfAxiom;
import org.semanticweb.owlapi.model.parameters.Imports;
import org.semanticweb.owlapi.reasoner.Node;
import org.semanticweb.owlapi.reasoner.OWLReasoner;
import org.semanticweb.owlapi.reasoner.OWLReasonerFactory;
import org.slf4j.Logger;
import org.slf4j.LoggerFactory;

/**
 * Reason over an ontology and remove redundant SubClassOf axioms
 *
 * Every axiom <code>A = SubClassOf(C D)</code> is tested
 * (C or D are permitted to be anonymous, e.g. SomeValuesFrom)
 *
 * If there already exists an axiom <code>SubClassOf(C Z)</code>,
 * where Z is entailed to be a proper SubClassOf of D (direct or indirect),
 * then A is redundant, and removed.
 *
 * <h2>Implementation</h2>
 *
 * Because an OWL reasoner will only return named (non-anonymous) superclasses,
 * we add a pre-processing step, where for each class C
 * appearing in either LHS or RHS of a SubClassOf expression,
 * if C is anonymous, we create a named class C' and add
 * a temporary axioms <code>EquivalentClasses(C' C)</code>, which is later
 * removed as a post-processing step. When performing reasoner tests,
 * we can then substitute C for C'
 *
 * <h2>GENERAL CLASS INCLUSION AXIOMS</h2>
 *
 * We make a special additional case of redunancy, as in the following example:
 *
 * <code>
 * 1. (hand and part-of some human) SubClassOf part-of some forelimb
 * 2. hand SubClassOf part-of some forelimb
 * </code>
 *
 * Here we treat axiom 1 as redundant,
 * but this is not detected by the algorithm above,
 * because there is no explicit SubClassOf axiom
 * between the GCI LHS and 'human'.
 * We therefore extend the test above and
 * first find all superclasses of anonymous LHSs,
 * and then test for these
 *
 *
 * @author <a href="mailto:cjmungall@lbl.gov">Chris Mungall</a>
 *
 */
public class ReduceOperation {

    /**
     * Logger.
     */
    private static final Logger logger =
            LoggerFactory.getLogger(ReduceOperation.class);

    /**
     * Return a map from option name to default option value,
     * for all the available reasoner options.
     *
     * @return a map with default values for all available options
     */
    public static Map<String, String> getDefaultOptions() {
        Map<String, String> options = new HashMap<String, String>();
        //options.put("remove-redundant-subclass-axioms", "true");
        return options;
    }

    /**
     * Remove redundant SubClassOf axioms.
     *
     * @param ontology The ontology to reduce.
     * @param reasonerFactory The reasoner factory to use.
     * @throws OWLOntologyCreationException 
     */
    public static void reduce(OWLOntology ontology,
            OWLReasonerFactory reasonerFactory) throws OWLOntologyCreationException {
        reduce(ontology, reasonerFactory, getDefaultOptions());
    }

    /**
     * Remove redundant SubClassOf axioms.
     *
     * @param ontology The ontology to reduce.
     * @param reasonerFactory The reasoner factory to use.
     * @param options A map of options for the operation.
     * @throws OWLOntologyCreationException 
     */
    public static void reduce(OWLOntology ontology,
            OWLReasonerFactory reasonerFactory,
            Map<String, String> options) throws OWLOntologyCreationException {

        OWLOntologyManager manager = OWLManager.createOWLOntologyManager();
        OWLDataFactory dataFactory = manager.getOWLDataFactory();
<<<<<<< HEAD

        Map<OWLClass, Set<OWLClass>> assertedSubClassMap = new HashMap<>();
        Set<OWLSubClassOfAxiom> assertedSubClassAxioms =
            ontology.getAxioms(AxiomType.SUBCLASS_OF);
        Set<OWLClassExpression> exprs = new HashSet<>();
        //Map<OWLClass, OWLClassExpression> xmap = new HashMap<>();
        Map<OWLClassExpression, OWLClass> exprToNamedClassMap = new HashMap<>();
=======
        
        // we treat an axiom as redundant if its is redundant within the
        // subClassOf graph, excluding equivalence axioms
        OWLOntology subOntology = manager.createOntology();
        for (OWLAxiom a :  ontology.getAxioms(Imports.INCLUDED)) {
            if (!(a instanceof OWLEquivalentClassesAxiom)) {
                manager.addAxiom(subOntology, a);
            }          
        }

        Map<OWLClass, Set<OWLClass>> subClassMap = new HashMap<>();
        Set<OWLSubClassOfAxiom> subClassAxioms =
            ontology.getAxioms(AxiomType.SUBCLASS_OF);
        Set<OWLClassExpression> exprs = new HashSet<>();

        Map<OWLClassExpression, OWLClass> rxmap = new HashMap<>();
>>>>>>> 36fda368

        for (OWLSubClassOfAxiom ax : assertedSubClassAxioms) {

            OWLClass subClass =
                mapClass(dataFactory, exprToNamedClassMap, ax.getSubClass());
            OWLClass superClass =
                mapClass(dataFactory, exprToNamedClassMap, ax.getSuperClass());
            if (!assertedSubClassMap.containsKey(subClass)) {
                assertedSubClassMap.put(subClass, new HashSet<OWLClass>());
            }
            assertedSubClassMap.get(subClass).add(superClass);

            // DEP
            if (ax.getSubClass().isAnonymous()) {
                exprs.add(ax.getSubClass());
            }
            if (ax.getSuperClass().isAnonymous()) {
                exprs.add(ax.getSuperClass());
            }
        }
<<<<<<< HEAD
        Set<OWLAxiom> tempAxioms = new HashSet<>();
        for (OWLClassExpression x : exprToNamedClassMap.keySet()) {
            OWLAxiom ax =
                dataFactory.getOWLEquivalentClassesAxiom(exprToNamedClassMap.get(x), x);
            manager.addAxiom(ontology, ax);
            tempAxioms.add(ax);
=======

        for (OWLClassExpression x : rxmap.keySet()) {
            OWLAxiom ax =
                dataFactory.getOWLEquivalentClassesAxiom(rxmap.get(x), x);
            manager.addAxiom(subOntology, ax);
>>>>>>> 36fda368
        }


        // TO DO: DRY - move to ReasonerOperation module
        OWLReasoner reasoner = reasonerFactory.createReasoner(subOntology);
        if (!reasoner.isConsistent()) {
            logger.info("Ontology is not consistent!");
            return;
        }

        Node<OWLClass> unsatisfiableClasses =
                reasoner.getUnsatisfiableClasses();
        if (unsatisfiableClasses.getSize() > 1) {
            logger.info("There are {} unsatisfiable classes in the ontology.",
                    unsatisfiableClasses.getSize());
            for (OWLClass cls : unsatisfiableClasses) {
                if (!cls.isOWLNothing()) {
                    logger.info("    unsatisfiable: " + cls.getIRI());
                }
            }
        }

        Set<OWLSubClassOfAxiom> rmAxioms = new HashSet<>();
        for (OWLSubClassOfAxiom ax : assertedSubClassAxioms) {

            // TO DO: make configurable
            if (ax.getAnnotations().size() > 0) {
                logger.debug("Protecting axiom with annotations: " + ax);
                continue;
            }

            logger.debug("Testing: " + ax);
            OWLClassExpression subClassExpr = ax.getSubClass();
            OWLClassExpression superClassExpr = ax.getSuperClass();
            OWLClass subClass = exprToNamedClassMap.get(subClassExpr);
            OWLClass superClass = exprToNamedClassMap.get(superClassExpr);
            boolean isRedundant = false;

            for (OWLClass assertedSuper : assertedSubClassMap.get(subClass)) {
                if (reasoner.getSuperClasses(assertedSuper, false)
                        .containsEntity(superClass)) {
                    isRedundant = true;
                    
                    // DUMB CODE FOR DEBUGGING
                    OWLClassExpression assertedSuperX = assertedSuper;
                    for (OWLClassExpression x : exprToNamedClassMap.keySet()) {
                        if (exprToNamedClassMap.get(x).equals(assertedSuper)) {
                            assertedSuperX = x;
                        }
                    }
                    logger.debug("Redundant: "+ax+", because "+assertedSuper+"("+assertedSuperX+") "+" subClassOf "+superClass+" ("+superClassExpr+")");
                    break;
                }
            }

            // Special case for GCIs
            if (subClassExpr.isAnonymous()) {
                logger.debug("GCI:" + subClassExpr);
                for (OWLClass intermediateParent: reasoner
                        .getSuperClasses(subClass, false).getFlattened()) {
                    if (assertedSubClassMap.containsKey(intermediateParent)) {
                        logger.debug(
                            "GCI intermediate parent:" + intermediateParent);
                        if (reasoner.getSuperClasses(intermediateParent, false)
                                .containsEntity(superClass)) {
                            isRedundant = true;
                            break;
                        }
//                   for (OWLClass assertedSuper
//                           : subClassMap.get(intermediateParent)) {
//                       logger.info("  DOES: " + assertedSuper
//                           + "  CONTAIN:"+superClass);
//                       logger.info("   SUPES="
//                           + reasoner.getSuperClasses(assertedSuper, false));
//                       if (reasoner.getSuperClasses(assertedSuper, false)
//                             .containsEntity(superClass)) {
//                           isRedundant = true;
//                           break;
//                       }
//                   }
                    }
                }
            }

            if (isRedundant) {
                logger.info("REMOVING REDUNDANT: " + ax);
                rmAxioms.add(ax);
            }
        }

        // remove redundant axiom
        for (OWLAxiom ax : rmAxioms) {
            manager.removeAxiom(ontology, ax);
        }

    }

    /**
     * Map a class expression to an equivalent named class; creates temp class
     * plus axiom if not already present.
     *
     * @param dataFactory A datafactory for creating the mapped class expression
     * @param rxmap A map from class expressions to classes
     * @param x The OWLClassExpression to map
     * @return the mapped OWLClass
     */
    private static OWLClass mapClass(OWLDataFactory dataFactory,
            Map<OWLClassExpression, OWLClass> rxmap, OWLClassExpression x) {
        if (!rxmap.containsKey(x)) {
            if (x.isAnonymous()) {
                UUID uuid = UUID.randomUUID();
                OWLClass c = dataFactory.getOWLClass(
                        IRI.create("urn:uuid" + uuid.toString()));
                logger.debug(c + " ==> " + x);
                rxmap.put(x, c);
            } else {
                rxmap.put(x, (OWLClass) x);
            }

        }
        return rxmap.get(x);
    }



}<|MERGE_RESOLUTION|>--- conflicted
+++ resolved
@@ -112,16 +112,7 @@
 
         OWLOntologyManager manager = OWLManager.createOWLOntologyManager();
         OWLDataFactory dataFactory = manager.getOWLDataFactory();
-<<<<<<< HEAD
-
-        Map<OWLClass, Set<OWLClass>> assertedSubClassMap = new HashMap<>();
-        Set<OWLSubClassOfAxiom> assertedSubClassAxioms =
-            ontology.getAxioms(AxiomType.SUBCLASS_OF);
-        Set<OWLClassExpression> exprs = new HashSet<>();
-        //Map<OWLClass, OWLClassExpression> xmap = new HashMap<>();
-        Map<OWLClassExpression, OWLClass> exprToNamedClassMap = new HashMap<>();
-=======
-        
+      
         // we treat an axiom as redundant if its is redundant within the
         // subClassOf graph, excluding equivalence axioms
         OWLOntology subOntology = manager.createOntology();
@@ -137,7 +128,6 @@
         Set<OWLClassExpression> exprs = new HashSet<>();
 
         Map<OWLClassExpression, OWLClass> rxmap = new HashMap<>();
->>>>>>> 36fda368
 
         for (OWLSubClassOfAxiom ax : assertedSubClassAxioms) {
 
@@ -158,20 +148,11 @@
                 exprs.add(ax.getSuperClass());
             }
         }
-<<<<<<< HEAD
-        Set<OWLAxiom> tempAxioms = new HashSet<>();
-        for (OWLClassExpression x : exprToNamedClassMap.keySet()) {
-            OWLAxiom ax =
-                dataFactory.getOWLEquivalentClassesAxiom(exprToNamedClassMap.get(x), x);
-            manager.addAxiom(ontology, ax);
-            tempAxioms.add(ax);
-=======
 
         for (OWLClassExpression x : rxmap.keySet()) {
             OWLAxiom ax =
                 dataFactory.getOWLEquivalentClassesAxiom(rxmap.get(x), x);
             manager.addAxiom(subOntology, ax);
->>>>>>> 36fda368
         }
 
 
