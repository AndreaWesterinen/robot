--- conflicted
+++ resolved
@@ -279,12 +279,8 @@
     logger.debug("Loading ontology {} with catalog file {}", ontologyFile, catalogFile);
 
     if (!ontologyFile.exists()) {
-<<<<<<< HEAD
-      throw new IllegalArgumentException("Ontology " + ontologyFile.getName() + " does not exist");
-=======
       throw new IllegalArgumentException(
           String.format(fileDoesNotExistError, ontologyFile.getName()));
->>>>>>> 55cb209f
     }
 
     Object jsonObject = null;
