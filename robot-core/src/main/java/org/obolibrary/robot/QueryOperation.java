--- conflicted
+++ resolved
@@ -40,19 +40,6 @@
   private static final String queryTypeError = NS + "QUERY TYPE ERROR unknown query type: %s";
 
   /**
-<<<<<<< HEAD
-   * Error message when a JenaException is thrown from reading file to model due to a syntax error.
-   * Expects: file name, error message.
-   */
-  private static final String syntaxError = NS + "SYNTAX ERROR %s cannot be read:\n%s";
-
-  /** Error message when --tdb is true but the input is not RDF/XML (including OWL) or TTL */
-  protected static final String tdbFormatError =
-      NS + "TDB FORMAT ERROR input file must be owl, rdf, or ttl.";
-
-  /**
-=======
->>>>>>> 284ac7a9
    * Load an ontology into a DatasetGraph. The ontology is not changed.
    *
    * @deprecated use {@link #loadOntologyAsDataset(OWLOntology)} instead.
