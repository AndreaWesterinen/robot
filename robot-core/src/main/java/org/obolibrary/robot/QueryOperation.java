package org.obolibrary.robot;

<<<<<<< HEAD
import com.hp.hpl.jena.query.*;
import com.hp.hpl.jena.rdf.model.Model;
=======
import java.io.*;
import java.util.Map;
import java.util.Optional;

import com.hp.hpl.jena.query.*;
import com.hp.hpl.jena.rdf.model.Model;
import org.apache.commons.io.IOUtils;
import org.slf4j.Logger;
import org.slf4j.LoggerFactory;

>>>>>>> 072cb49b
import com.hp.hpl.jena.sparql.core.DatasetGraph;
import com.hp.hpl.jena.sparql.core.DatasetGraphFactory;
import java.io.*;
import java.util.Map;
import org.apache.jena.riot.Lang;
import org.apache.jena.riot.RDFDataMgr;
import org.apache.jena.riot.ResultSetMgr;
import org.apache.jena.riot.resultset.ResultSetLang;
import org.semanticweb.owlapi.formats.TurtleDocumentFormat;
import org.semanticweb.owlapi.model.OWLOntology;
import org.semanticweb.owlapi.model.OWLOntologyStorageException;
import org.slf4j.Logger;
import org.slf4j.LoggerFactory;

/**
 * Query an ontology using SPARQL.
 *
 * @author <a href="mailto:james@overton.ca">James A. Overton</a>
 */
public class QueryOperation {
  /** Logger. */
  private static final Logger logger = LoggerFactory.getLogger(QueryOperation.class);

<<<<<<< HEAD
  /**
   * Load an ontology into a DatasetGraph. The ontology is not changed. NOTE: This is not elegant!
   * It basically pipes Turtle output from OWLAPI to Jena Arq.
   *
   * @param ontology The ontology to load into the graph.
   * @return A new DatasetGraph with the ontology loaded into the default graph.
   * @throws OWLOntologyStorageException rarely
   */
  public static DatasetGraph loadOntology(OWLOntology ontology) throws OWLOntologyStorageException {
    // Load ontology into graph
    ByteArrayOutputStream out = new ByteArrayOutputStream();
    ontology.getOWLOntologyManager().saveOntology(ontology, new TurtleDocumentFormat(), out);
    DatasetGraph dsg = DatasetGraphFactory.createMem();
    RDFDataMgr.read(
        dsg.getDefaultGraph(), new ByteArrayInputStream(out.toByteArray()), Lang.TURTLE);
    return dsg;
  }

  /**
   * Execute a query and return a result set.
   *
   * @param dsg The graph to query over.
   * @param query The SPARQL query string.
   * @return the result set
   */
  public static ResultSet execQuery(DatasetGraph dsg, String query) {
    QueryExecution qexec = QueryExecutionFactory.create(query, DatasetFactory.create(dsg));
    return qexec.execSelect();
  }

  /**
   * Execute a construct query.
   *
   * @param dsg The graph to construct in.
   * @param query The SPARQL construct query string.
   * @return the result.
   */
  public static Model execConstruct(DatasetGraph dsg, String query) {
    QueryExecution exec = QueryExecutionFactory.create(query, DatasetFactory.create(dsg));
    return exec.execConstruct();
  }

  public static boolean execVerify(
      Map<File, Tuple<ResultSetRewindable, OutputStream>> queriesResults) throws IOException {
    boolean isViolation = false;
    for (File outFile : queriesResults.keySet()) {
      Tuple<ResultSetRewindable, OutputStream> resultAndStream = queriesResults.get(outFile);
      ResultSetRewindable results = resultAndStream.left();
      OutputStream outStream = resultAndStream.right();
      System.out.println(
          "Rule " + outFile.getCanonicalPath() + ": " + results.size() + " violation(s)");
      if (results.size() > 0) {
        isViolation = true;
        ResultSetMgr.write(System.err, results, Lang.CSV);
        results.reset();
      }
      System.err.print('\n');
      ResultSetMgr.write(outStream, results, Lang.CSV);
=======
    /**
     * Load an ontology into a DatasetGraph.
     * The ontology is not changed.
     * NOTE: This is not elegant!
     * It basically pipes Turtle output from OWLAPI to Jena Arq.
     *
     * @param ontology The ontology to load into the graph.
     * @return A new DatasetGraph with the ontology loaded into the
     *   default graph.
     * @throws OWLOntologyStorageException rarely
     */
    public static DatasetGraph loadOntology(OWLOntology ontology)
            throws OWLOntologyStorageException {
        ByteArrayOutputStream out = new ByteArrayOutputStream();
        ontology.getOWLOntologyManager().saveOntology(ontology,
            new TurtleDocumentFormat(), out);
        DatasetGraph dsg = DatasetGraphFactory.createMem();
        RDFDataMgr.read(dsg.getDefaultGraph(), new ByteArrayInputStream(
                out.toByteArray()), Lang.TURTLE);
        return dsg;
    }

    /**
     * Create an empty Dataset.
     *
     * @return an empty dataset
     */
    public static Dataset createEmptyDataset() {
        return DatasetFactory.create(DatasetGraphFactory.createMem());
    }

    /**
     * Given a SPARQL query, return its type as a string:
     * ASK, CONSTRUCT, DESCRIBE, SELECT.
     *
     * @param queryString the SPARQL query string
     * @return the query type string or null
     * @throws IllegalArgumentException on bad query
     */
    public static String getQueryTypeName(String queryString) throws IllegalArgumentException {
        QueryExecution qexec = QueryExecutionFactory.create(queryString, createEmptyDataset());
        Query query = qexec.getQuery();
        String queryType = null;
        switch (query.getQueryType()) {
            case Query.QueryTypeAsk:
                queryType = "ASK";
                break;
            case Query.QueryTypeConstruct:
                queryType = "CONSTRUCT";
                break;
            case Query.QueryTypeDescribe:
                queryType = "DESCRIBE";
                break;
            case Query.QueryTypeSelect:
                queryType = "SELECT";
                break;
            default:
                throw new IllegalArgumentException("Unsupported SPARQL query type");
        }
        return queryType;
    }

    /**
     * Given a SPARQL query, return its default file format as a string.
     *
     * @param query the SPARQL query string
     * @return the format name
     */
    public static String getDefaultFormatName(String query) {
        QueryExecution qexec = QueryExecutionFactory.create(query, createEmptyDataset());
        return getDefaultFormatName(qexec.getQuery());
    }

    /**
     * Given a SPARQL query, return its default file format as a string.
     *
     * @param query the SPARQL query
     * @return the format name
     * @throws IllegalArgumentException on bad query
     */
    public static String getDefaultFormatName(Query query) throws IllegalArgumentException {
        String formatName = null;
        switch (query.getQueryType()) {
            case Query.QueryTypeAsk:
                formatName = "txt";
                break;
            case Query.QueryTypeConstruct:
                formatName = "ttl";
                break;
            case Query.QueryTypeDescribe:
                formatName = "ttl";
                break;
            case Query.QueryTypeSelect:
                formatName = "csv";
                break;
            default:
                throw new IllegalArgumentException("Unsupported SPARQL query type");
        }
        return formatName;
    }

    /**
     * Convert a format name string to a language code.
     *
     * @param formatName the format name as a string
     * @return the format language code or null
     */
    public static Lang getFormatLang(String formatName) {
        Lang format;
        formatName = formatName.toLowerCase();
        switch (formatName) {
            case "tsv":
                format = ResultSetLang.SPARQLResultSetTSV;
                break;
            case "ttl":
                format = Lang.TTL;
                break;
            case "jsonld":
                format = Lang.JSONLD;
                break;
            case "nt":
                format = Lang.NT;
                break;
            case "nq":
                format = Lang.NQ;
                break;
            case "csv":
                format = Lang.CSV;
                break;
            case "xml":
                format = Lang.RDFXML;
                break;
            case "sxml":
                format = ResultSetLang.SPARQLResultSetXML;
                break;
            default:
                format = null;
        }
        return format;
    }

    /**
     * Run a SPARQL query (ASK, CONSTRUCT, DESCRIBE, SELECT)
     * and return true if there were results, false otherwise.
     *
     * @param qexec the SPARQL QueryExecution to run
     * @param formatName the name of the output format
     * @param output the OutputStream to write to
     * @return true if there are any results, false otherwise
     * @throws IllegalArgumentException on bad query
     */
    public static boolean runSparqlQuery(QueryExecution qexec, String formatName, OutputStream output) throws IllegalArgumentException {
        boolean result;
        Query query = qexec.getQuery();
        if (formatName == null) {
            formatName = getDefaultFormatName(query);
        }

        switch (query.getQueryType()) {
            case Query.QueryTypeAsk:
                result = true;
                writeResult(qexec.execAsk(), output);
                break;
            case Query.QueryTypeConstruct:
                result = maybeWriteResult(qexec.execConstruct(), formatName, output);
                break;
            case Query.QueryTypeDescribe:
                result = maybeWriteResult(qexec.execDescribe(), formatName, output);
                break;
            case Query.QueryTypeSelect:
                result = maybeWriteResult(qexec.execSelect(), formatName, output);
                break;
            default:
                throw new IllegalArgumentException("Unsupported SPARQL query type");
        }

        return result;
    }

    /**
     * Run a SPARQL query (ASK, CONSTRUCT, DESCRIBE, SELECT)
     * and return true if there were results, false otherwise.
     *
     * @param dsg the graph to query over
     * @param query the SPARQL query string
     * @param formatName the name of the output format
     * @param output the OutputStream to write to
     * @return true if there are any results, false otherwise
     */
    public static boolean runSparqlQuery(DatasetGraph dsg, String query, String formatName, OutputStream output) {
        QueryExecution qexec = QueryExecutionFactory.create(query, DatasetFactory.create(dsg));
        return runSparqlQuery(qexec, formatName, output);
    }

    /**
     * If a result set has results, return true, otherwise false.
     *
     * @param resultSet the results to write
     * @return true if there are results, false otherwise
     */
    public static boolean hasResult(ResultSet result) {
        if (result.hasNext()) {
            return true;
        } else {
            return false;
        }
    }

    /**
     * If a model has statements, return true, otherwise false.
     *
     * @param resultSet the results to write
     * @return true if there are statements, false otherwise
     */
    public static boolean hasResult(Model result) {
        if (result.isEmpty()) {
            return false;
        } else {
            return true;
        }
    }

    /**
     * If a result set has results, write to the output stream and return true.
     * Otherwise return false.
     *
     * @param resultSet the results to write
     * @param formatName the name of the language to write in
     * @param output the output stream to write to
     * @return true if there were results, false otherwise
     */
    public static boolean maybeWriteResult(ResultSet result, String formatName, OutputStream output) {
        if (hasResult(result)) {
            writeResult(result, formatName, output);
            return true;
        } else {
            return false;
        }
    }

    /**
     * If a model has statements, write to the output stream and return true.
     * Otherwise return false.
     *
     * @param model the model to write
     * @param formatName the name of the language to write in
     * @param output the output stream to write to
     * @return true if there were statements, false otherwise
     */
    public static boolean maybeWriteResult(Model result, String formatName, OutputStream output) {
        if (hasResult(result)) {
            writeResult(result, formatName, output);
            return true;
        } else {
            return false;
        }
    }

    /**
     * Write a boolean result to an output stream.
     *
     * @param result the boolean to write
     * @param output the output stream to write to
     */
    public static void writeResult(boolean result, OutputStream output) {
        PrintStream printStream = new PrintStream(output);
        printStream.print(result);
    }

    /**
     * Write a result set to an output stream.
     *
     * @param resultSet the results to write
     * @param format the language to write in
     * @param output the output stream to write to
     */
    public static void writeResult(ResultSet resultSet, Lang format, OutputStream output) {
        ResultSetMgr.write(output, resultSet, format);
    }

    /**
     * Write a result set to an output stream.
     *
     * @param resultSet the results to write
     * @param formatName the name of the language to write in
     * @param output the output stream to write to
     */
    public static void writeResult(ResultSet resultSet, String formatName, OutputStream output) {
        writeResult(resultSet, getFormatLang(formatName), output);
    }

    /**
     * Write a model to an output stream.
     *
     * @param model the model to write
     * @param format the language to write in
     * @param output the output stream to write to
     */
    public static void writeResult(Model model, Lang format, OutputStream output) {
        RDFDataMgr.write(output, model, format);
    }

    /**
     * Write a model to an output stream.
     *
     * @param model the model to write
     * @param formatName the name of the language to write in
     * @param output the output stream to write to
     */
    public static void writeResult(Model model, String formatName, OutputStream output) {
        writeResult(model, getFormatLang(formatName), output);
    }

    /**
     * Execute a SPARQL SELECT query and return a result set.
     *
     * @param dsg the graph to query over
     * @param query the SPARQL query string
     * @return the result set
     */
    public static ResultSet execQuery(DatasetGraph dsg, String query) {
        QueryExecution qexec = QueryExecutionFactory.create(query, DatasetFactory.create(dsg));
        return qexec.execSelect();
    }

    /**
     * Execute a SPARQL CONSTRUCT query and return a model.
     *
     * @param dsg The graph to construct in.
     * @param query The SPARQL construct query string.
     * @return The result model
     */
    public static Model execConstruct(DatasetGraph dsg, String query) {
        QueryExecution qexec = QueryExecutionFactory.create(query, DatasetFactory.create(dsg));
        return qexec.execConstruct();
>>>>>>> 072cb49b
    }
    return isViolation;
  }

<<<<<<< HEAD
  /**
   * Run a query and write the result to a file.
   *
   * @param dsg The graph to query over.
   * @param query The SPARQL query string.
   * @param output The file to write to.
   * @param outputFormat The file format.
   * @throws FileNotFoundException if output file is not found
   */
  public static void runQuery(DatasetGraph dsg, String query, File output, Lang outputFormat)
      throws FileNotFoundException {
    if (outputFormat == null) {
      outputFormat = Lang.CSV;
=======
    /**
     * Run a SELECT query and write the result to a file.
     *
     * @param dsg The graph to query over.
     * @param query The SPARQL query string.
     * @param output The file to write to.
     * @param outputFormat The file format.
     * @throws FileNotFoundException if output file is not found
     */
    public static void runQuery(DatasetGraph dsg, String query, File output, Lang outputFormat) throws FileNotFoundException {
        if (outputFormat == null) {
            outputFormat = Lang.CSV;
        }
        writeResult(execQuery(dsg, query), outputFormat, new FileOutputStream(output));
>>>>>>> 072cb49b
    }
    rdfWriteResults(new FileOutputStream(output), execQuery(dsg, query), outputFormat);
  }

<<<<<<< HEAD
  /**
   * Run a construct query and write the result.
   *
   * @param dsg The graph to construct in.
   * @param query The SPARQL construct query string.
   * @param output The file to write to.
   * @param outputFormat The file format.
   * @throws FileNotFoundException if output file is not found
   */
  public static void runConstruct(DatasetGraph dsg, String query, File output, Lang outputFormat)
      throws FileNotFoundException {
    rdfWriteResults(new FileOutputStream(output), execConstruct(dsg, query), outputFormat);
  }

  private static void rdfWriteResults(OutputStream out, Model results, Lang outputFormat) {
    if (!results.isEmpty()) {
      RDFDataMgr.write(out, results, outputFormat);
=======
    /**
     * Run a CONSTRUCT query and write the result to a file.
     *
     * @param dsg The graph to construct in.
     * @param query The SPARQL construct query string.
     * @param output The file to write to.
     * @param outputFormat The file format.
     * @throws FileNotFoundException if output file is not found
     */
    public static void runConstruct(DatasetGraph dsg, String query, File output, Lang outputFormat) throws FileNotFoundException {
        writeResult(execConstruct(dsg, query), outputFormat, new FileOutputStream(output));
>>>>>>> 072cb49b
    }
  }

<<<<<<< HEAD
  private static void rdfWriteResults(OutputStream out, ResultSet results, Lang outputFormat) {
    if (results.hasNext()) {
      ResultSetMgr.write(out, results, outputFormat);
=======
    /**
     * Execute a verification.
     * Writes to STDERR.
     *
     * @param queriesResults a map from files to query results and output streams
     * @return true if there are any violations
     */
    public static boolean execVerify(Map<File, Tuple<ResultSetRewindable, OutputStream>> queriesResults) throws IOException {
        boolean isViolation = false;
        for(File outFile : queriesResults.keySet()) {
            Tuple<ResultSetRewindable, OutputStream> resultAndStream = queriesResults.get(outFile);
            ResultSetRewindable results = resultAndStream.left();
            OutputStream outStream = resultAndStream.right();
            System.out.println("Rule " + outFile.getCanonicalPath() + ": " + results.size() + " violation(s)");
            if(results.size() > 0) {
                isViolation = true;
                ResultSetMgr.write(System.err, results, Lang.CSV);
                results.reset();
            }
            System.err.print('\n');
            ResultSetMgr.write(outStream, results, Lang.CSV);
        }
        return isViolation;
>>>>>>> 072cb49b
    }
  }

  /**
   * Count results.
   *
   * @param results The result set to count.
   * @return the size of the result set
   */
  public static int countResults(ResultSet results) {
    int i = 0;
    while (results.hasNext()) {
      results.next();
      i++;
    }
    return i;
  }
}<|MERGE_RESOLUTION|>--- conflicted
+++ resolved
@@ -1,20 +1,7 @@
 package org.obolibrary.robot;
 
-<<<<<<< HEAD
 import com.hp.hpl.jena.query.*;
 import com.hp.hpl.jena.rdf.model.Model;
-=======
-import java.io.*;
-import java.util.Map;
-import java.util.Optional;
-
-import com.hp.hpl.jena.query.*;
-import com.hp.hpl.jena.rdf.model.Model;
-import org.apache.commons.io.IOUtils;
-import org.slf4j.Logger;
-import org.slf4j.LoggerFactory;
-
->>>>>>> 072cb49b
 import com.hp.hpl.jena.sparql.core.DatasetGraph;
 import com.hp.hpl.jena.sparql.core.DatasetGraphFactory;
 import java.io.*;
@@ -38,7 +25,6 @@
   /** Logger. */
   private static final Logger logger = LoggerFactory.getLogger(QueryOperation.class);
 
-<<<<<<< HEAD
   /**
    * Load an ontology into a DatasetGraph. The ontology is not changed. NOTE: This is not elegant!
    * It basically pipes Turtle output from OWLAPI to Jena Arq.
@@ -48,7 +34,6 @@
    * @throws OWLOntologyStorageException rarely
    */
   public static DatasetGraph loadOntology(OWLOntology ontology) throws OWLOntologyStorageException {
-    // Load ontology into graph
     ByteArrayOutputStream out = new ByteArrayOutputStream();
     ontology.getOWLOntologyManager().saveOntology(ontology, new TurtleDocumentFormat(), out);
     DatasetGraph dsg = DatasetGraphFactory.createMem();
@@ -58,10 +43,301 @@
   }
 
   /**
-   * Execute a query and return a result set.
-   *
-   * @param dsg The graph to query over.
-   * @param query The SPARQL query string.
+   * Create an empty Dataset.
+   *
+   * @return an empty dataset
+   */
+  public static Dataset createEmptyDataset() {
+    return DatasetFactory.create(DatasetGraphFactory.createMem());
+  }
+
+  /**
+   * Given a SPARQL query, return its type as a string: ASK, CONSTRUCT, DESCRIBE, SELECT.
+   *
+   * @param queryString the SPARQL query string
+   * @return the query type string or null
+   * @throws IllegalArgumentException on bad query
+   */
+  public static String getQueryTypeName(String queryString) throws IllegalArgumentException {
+    QueryExecution qexec = QueryExecutionFactory.create(queryString, createEmptyDataset());
+    Query query = qexec.getQuery();
+    String queryType = null;
+    switch (query.getQueryType()) {
+      case Query.QueryTypeAsk:
+        queryType = "ASK";
+        break;
+      case Query.QueryTypeConstruct:
+        queryType = "CONSTRUCT";
+        break;
+      case Query.QueryTypeDescribe:
+        queryType = "DESCRIBE";
+        break;
+      case Query.QueryTypeSelect:
+        queryType = "SELECT";
+        break;
+      default:
+        throw new IllegalArgumentException("Unsupported SPARQL query type");
+    }
+    return queryType;
+  }
+
+  /**
+   * Given a SPARQL query, return its default file format as a string.
+   *
+   * @param query the SPARQL query string
+   * @return the format name
+   */
+  public static String getDefaultFormatName(String query) {
+    QueryExecution qexec = QueryExecutionFactory.create(query, createEmptyDataset());
+    return getDefaultFormatName(qexec.getQuery());
+  }
+
+  /**
+   * Given a SPARQL query, return its default file format as a string.
+   *
+   * @param query the SPARQL query
+   * @return the format name
+   * @throws IllegalArgumentException on bad query
+   */
+  public static String getDefaultFormatName(Query query) throws IllegalArgumentException {
+    String formatName = null;
+    switch (query.getQueryType()) {
+      case Query.QueryTypeAsk:
+        formatName = "txt";
+        break;
+      case Query.QueryTypeConstruct:
+        formatName = "ttl";
+        break;
+      case Query.QueryTypeDescribe:
+        formatName = "ttl";
+        break;
+      case Query.QueryTypeSelect:
+        formatName = "csv";
+        break;
+      default:
+        throw new IllegalArgumentException("Unsupported SPARQL query type");
+    }
+    return formatName;
+  }
+
+  /**
+   * Convert a format name string to a language code.
+   *
+   * @param formatName the format name as a string
+   * @return the format language code or null
+   */
+  public static Lang getFormatLang(String formatName) {
+    Lang format;
+    formatName = formatName.toLowerCase();
+    switch (formatName) {
+      case "tsv":
+        format = ResultSetLang.SPARQLResultSetTSV;
+        break;
+      case "ttl":
+        format = Lang.TTL;
+        break;
+      case "jsonld":
+        format = Lang.JSONLD;
+        break;
+      case "nt":
+        format = Lang.NT;
+        break;
+      case "nq":
+        format = Lang.NQ;
+        break;
+      case "csv":
+        format = Lang.CSV;
+        break;
+      case "xml":
+        format = Lang.RDFXML;
+        break;
+      case "sxml":
+        format = ResultSetLang.SPARQLResultSetXML;
+        break;
+      default:
+        format = null;
+    }
+    return format;
+  }
+
+  /**
+   * Run a SPARQL query (ASK, CONSTRUCT, DESCRIBE, SELECT) and return true if there were results,
+   * false otherwise.
+   *
+   * @param qexec the SPARQL QueryExecution to run
+   * @param formatName the name of the output format
+   * @param output the OutputStream to write to
+   * @return true if there are any results, false otherwise
+   * @throws IllegalArgumentException on bad query
+   */
+  public static boolean runSparqlQuery(QueryExecution qexec, String formatName, OutputStream output)
+      throws IllegalArgumentException {
+    boolean result;
+    Query query = qexec.getQuery();
+    if (formatName == null) {
+      formatName = getDefaultFormatName(query);
+    }
+
+    switch (query.getQueryType()) {
+      case Query.QueryTypeAsk:
+        result = true;
+        writeResult(qexec.execAsk(), output);
+        break;
+      case Query.QueryTypeConstruct:
+        result = maybeWriteResult(qexec.execConstruct(), formatName, output);
+        break;
+      case Query.QueryTypeDescribe:
+        result = maybeWriteResult(qexec.execDescribe(), formatName, output);
+        break;
+      case Query.QueryTypeSelect:
+        result = maybeWriteResult(qexec.execSelect(), formatName, output);
+        break;
+      default:
+        throw new IllegalArgumentException("Unsupported SPARQL query type");
+    }
+
+    return result;
+  }
+
+  /**
+   * Run a SPARQL query (ASK, CONSTRUCT, DESCRIBE, SELECT) and return true if there were results,
+   * false otherwise.
+   *
+   * @param dsg the graph to query over
+   * @param query the SPARQL query string
+   * @param formatName the name of the output format
+   * @param output the OutputStream to write to
+   * @return true if there are any results, false otherwise
+   */
+  public static boolean runSparqlQuery(
+      DatasetGraph dsg, String query, String formatName, OutputStream output) {
+    QueryExecution qexec = QueryExecutionFactory.create(query, DatasetFactory.create(dsg));
+    return runSparqlQuery(qexec, formatName, output);
+  }
+
+  /**
+   * If a result set has results, return true, otherwise false.
+   *
+   * @param resultSet the results to write
+   * @return true if there are results, false otherwise
+   */
+  public static boolean hasResult(ResultSet result) {
+    if (result.hasNext()) {
+      return true;
+    } else {
+      return false;
+    }
+  }
+
+  /**
+   * If a model has statements, return true, otherwise false.
+   *
+   * @param resultSet the results to write
+   * @return true if there are statements, false otherwise
+   */
+  public static boolean hasResult(Model result) {
+    if (result.isEmpty()) {
+      return false;
+    } else {
+      return true;
+    }
+  }
+
+  /**
+   * If a result set has results, write to the output stream and return true. Otherwise return
+   * false.
+   *
+   * @param resultSet the results to write
+   * @param formatName the name of the language to write in
+   * @param output the output stream to write to
+   * @return true if there were results, false otherwise
+   */
+  public static boolean maybeWriteResult(ResultSet result, String formatName, OutputStream output) {
+    if (hasResult(result)) {
+      writeResult(result, formatName, output);
+      return true;
+    } else {
+      return false;
+    }
+  }
+
+  /**
+   * If a model has statements, write to the output stream and return true. Otherwise return false.
+   *
+   * @param model the model to write
+   * @param formatName the name of the language to write in
+   * @param output the output stream to write to
+   * @return true if there were statements, false otherwise
+   */
+  public static boolean maybeWriteResult(Model result, String formatName, OutputStream output) {
+    if (hasResult(result)) {
+      writeResult(result, formatName, output);
+      return true;
+    } else {
+      return false;
+    }
+  }
+
+  /**
+   * Write a boolean result to an output stream.
+   *
+   * @param result the boolean to write
+   * @param output the output stream to write to
+   */
+  public static void writeResult(boolean result, OutputStream output) {
+    PrintStream printStream = new PrintStream(output);
+    printStream.print(result);
+  }
+
+  /**
+   * Write a result set to an output stream.
+   *
+   * @param resultSet the results to write
+   * @param format the language to write in
+   * @param output the output stream to write to
+   */
+  public static void writeResult(ResultSet resultSet, Lang format, OutputStream output) {
+    ResultSetMgr.write(output, resultSet, format);
+  }
+
+  /**
+   * Write a result set to an output stream.
+   *
+   * @param resultSet the results to write
+   * @param formatName the name of the language to write in
+   * @param output the output stream to write to
+   */
+  public static void writeResult(ResultSet resultSet, String formatName, OutputStream output) {
+    writeResult(resultSet, getFormatLang(formatName), output);
+  }
+
+  /**
+   * Write a model to an output stream.
+   *
+   * @param model the model to write
+   * @param format the language to write in
+   * @param output the output stream to write to
+   */
+  public static void writeResult(Model model, Lang format, OutputStream output) {
+    RDFDataMgr.write(output, model, format);
+  }
+
+  /**
+   * Write a model to an output stream.
+   *
+   * @param model the model to write
+   * @param formatName the name of the language to write in
+   * @param output the output stream to write to
+   */
+  public static void writeResult(Model model, String formatName, OutputStream output) {
+    writeResult(model, getFormatLang(formatName), output);
+  }
+
+  /**
+   * Execute a SPARQL SELECT query and return a result set.
+   *
+   * @param dsg the graph to query over
+   * @param query the SPARQL query string
    * @return the result set
    */
   public static ResultSet execQuery(DatasetGraph dsg, String query) {
@@ -70,17 +346,54 @@
   }
 
   /**
-   * Execute a construct query.
+   * Execute a SPARQL CONSTRUCT query and return a model.
    *
    * @param dsg The graph to construct in.
    * @param query The SPARQL construct query string.
-   * @return the result.
+   * @return The result model
    */
   public static Model execConstruct(DatasetGraph dsg, String query) {
-    QueryExecution exec = QueryExecutionFactory.create(query, DatasetFactory.create(dsg));
-    return exec.execConstruct();
-  }
-
+    QueryExecution qexec = QueryExecutionFactory.create(query, DatasetFactory.create(dsg));
+    return qexec.execConstruct();
+  }
+
+  /**
+   * Run a SELECT query and write the result to a file.
+   *
+   * @param dsg The graph to query over.
+   * @param query The SPARQL query string.
+   * @param output The file to write to.
+   * @param outputFormat The file format.
+   * @throws FileNotFoundException if output file is not found
+   */
+  public static void runQuery(DatasetGraph dsg, String query, File output, Lang outputFormat)
+      throws FileNotFoundException {
+    if (outputFormat == null) {
+      outputFormat = Lang.CSV;
+    }
+    writeResult(execQuery(dsg, query), outputFormat, new FileOutputStream(output));
+  }
+
+  /**
+   * Run a CONSTRUCT query and write the result to a file.
+   *
+   * @param dsg The graph to construct in.
+   * @param query The SPARQL construct query string.
+   * @param output The file to write to.
+   * @param outputFormat The file format.
+   * @throws FileNotFoundException if output file is not found
+   */
+  public static void runConstruct(DatasetGraph dsg, String query, File output, Lang outputFormat)
+      throws FileNotFoundException {
+    writeResult(execConstruct(dsg, query), outputFormat, new FileOutputStream(output));
+  }
+
+  /**
+   * Execute a verification. Writes to STDERR.
+   *
+   * @param queriesResults a map from files to query results and output streams
+   * @return true if there are any violations
+   */
   public static boolean execVerify(
       Map<File, Tuple<ResultSetRewindable, OutputStream>> queriesResults) throws IOException {
     boolean isViolation = false;
@@ -97,445 +410,8 @@
       }
       System.err.print('\n');
       ResultSetMgr.write(outStream, results, Lang.CSV);
-=======
-    /**
-     * Load an ontology into a DatasetGraph.
-     * The ontology is not changed.
-     * NOTE: This is not elegant!
-     * It basically pipes Turtle output from OWLAPI to Jena Arq.
-     *
-     * @param ontology The ontology to load into the graph.
-     * @return A new DatasetGraph with the ontology loaded into the
-     *   default graph.
-     * @throws OWLOntologyStorageException rarely
-     */
-    public static DatasetGraph loadOntology(OWLOntology ontology)
-            throws OWLOntologyStorageException {
-        ByteArrayOutputStream out = new ByteArrayOutputStream();
-        ontology.getOWLOntologyManager().saveOntology(ontology,
-            new TurtleDocumentFormat(), out);
-        DatasetGraph dsg = DatasetGraphFactory.createMem();
-        RDFDataMgr.read(dsg.getDefaultGraph(), new ByteArrayInputStream(
-                out.toByteArray()), Lang.TURTLE);
-        return dsg;
-    }
-
-    /**
-     * Create an empty Dataset.
-     *
-     * @return an empty dataset
-     */
-    public static Dataset createEmptyDataset() {
-        return DatasetFactory.create(DatasetGraphFactory.createMem());
-    }
-
-    /**
-     * Given a SPARQL query, return its type as a string:
-     * ASK, CONSTRUCT, DESCRIBE, SELECT.
-     *
-     * @param queryString the SPARQL query string
-     * @return the query type string or null
-     * @throws IllegalArgumentException on bad query
-     */
-    public static String getQueryTypeName(String queryString) throws IllegalArgumentException {
-        QueryExecution qexec = QueryExecutionFactory.create(queryString, createEmptyDataset());
-        Query query = qexec.getQuery();
-        String queryType = null;
-        switch (query.getQueryType()) {
-            case Query.QueryTypeAsk:
-                queryType = "ASK";
-                break;
-            case Query.QueryTypeConstruct:
-                queryType = "CONSTRUCT";
-                break;
-            case Query.QueryTypeDescribe:
-                queryType = "DESCRIBE";
-                break;
-            case Query.QueryTypeSelect:
-                queryType = "SELECT";
-                break;
-            default:
-                throw new IllegalArgumentException("Unsupported SPARQL query type");
-        }
-        return queryType;
-    }
-
-    /**
-     * Given a SPARQL query, return its default file format as a string.
-     *
-     * @param query the SPARQL query string
-     * @return the format name
-     */
-    public static String getDefaultFormatName(String query) {
-        QueryExecution qexec = QueryExecutionFactory.create(query, createEmptyDataset());
-        return getDefaultFormatName(qexec.getQuery());
-    }
-
-    /**
-     * Given a SPARQL query, return its default file format as a string.
-     *
-     * @param query the SPARQL query
-     * @return the format name
-     * @throws IllegalArgumentException on bad query
-     */
-    public static String getDefaultFormatName(Query query) throws IllegalArgumentException {
-        String formatName = null;
-        switch (query.getQueryType()) {
-            case Query.QueryTypeAsk:
-                formatName = "txt";
-                break;
-            case Query.QueryTypeConstruct:
-                formatName = "ttl";
-                break;
-            case Query.QueryTypeDescribe:
-                formatName = "ttl";
-                break;
-            case Query.QueryTypeSelect:
-                formatName = "csv";
-                break;
-            default:
-                throw new IllegalArgumentException("Unsupported SPARQL query type");
-        }
-        return formatName;
-    }
-
-    /**
-     * Convert a format name string to a language code.
-     *
-     * @param formatName the format name as a string
-     * @return the format language code or null
-     */
-    public static Lang getFormatLang(String formatName) {
-        Lang format;
-        formatName = formatName.toLowerCase();
-        switch (formatName) {
-            case "tsv":
-                format = ResultSetLang.SPARQLResultSetTSV;
-                break;
-            case "ttl":
-                format = Lang.TTL;
-                break;
-            case "jsonld":
-                format = Lang.JSONLD;
-                break;
-            case "nt":
-                format = Lang.NT;
-                break;
-            case "nq":
-                format = Lang.NQ;
-                break;
-            case "csv":
-                format = Lang.CSV;
-                break;
-            case "xml":
-                format = Lang.RDFXML;
-                break;
-            case "sxml":
-                format = ResultSetLang.SPARQLResultSetXML;
-                break;
-            default:
-                format = null;
-        }
-        return format;
-    }
-
-    /**
-     * Run a SPARQL query (ASK, CONSTRUCT, DESCRIBE, SELECT)
-     * and return true if there were results, false otherwise.
-     *
-     * @param qexec the SPARQL QueryExecution to run
-     * @param formatName the name of the output format
-     * @param output the OutputStream to write to
-     * @return true if there are any results, false otherwise
-     * @throws IllegalArgumentException on bad query
-     */
-    public static boolean runSparqlQuery(QueryExecution qexec, String formatName, OutputStream output) throws IllegalArgumentException {
-        boolean result;
-        Query query = qexec.getQuery();
-        if (formatName == null) {
-            formatName = getDefaultFormatName(query);
-        }
-
-        switch (query.getQueryType()) {
-            case Query.QueryTypeAsk:
-                result = true;
-                writeResult(qexec.execAsk(), output);
-                break;
-            case Query.QueryTypeConstruct:
-                result = maybeWriteResult(qexec.execConstruct(), formatName, output);
-                break;
-            case Query.QueryTypeDescribe:
-                result = maybeWriteResult(qexec.execDescribe(), formatName, output);
-                break;
-            case Query.QueryTypeSelect:
-                result = maybeWriteResult(qexec.execSelect(), formatName, output);
-                break;
-            default:
-                throw new IllegalArgumentException("Unsupported SPARQL query type");
-        }
-
-        return result;
-    }
-
-    /**
-     * Run a SPARQL query (ASK, CONSTRUCT, DESCRIBE, SELECT)
-     * and return true if there were results, false otherwise.
-     *
-     * @param dsg the graph to query over
-     * @param query the SPARQL query string
-     * @param formatName the name of the output format
-     * @param output the OutputStream to write to
-     * @return true if there are any results, false otherwise
-     */
-    public static boolean runSparqlQuery(DatasetGraph dsg, String query, String formatName, OutputStream output) {
-        QueryExecution qexec = QueryExecutionFactory.create(query, DatasetFactory.create(dsg));
-        return runSparqlQuery(qexec, formatName, output);
-    }
-
-    /**
-     * If a result set has results, return true, otherwise false.
-     *
-     * @param resultSet the results to write
-     * @return true if there are results, false otherwise
-     */
-    public static boolean hasResult(ResultSet result) {
-        if (result.hasNext()) {
-            return true;
-        } else {
-            return false;
-        }
-    }
-
-    /**
-     * If a model has statements, return true, otherwise false.
-     *
-     * @param resultSet the results to write
-     * @return true if there are statements, false otherwise
-     */
-    public static boolean hasResult(Model result) {
-        if (result.isEmpty()) {
-            return false;
-        } else {
-            return true;
-        }
-    }
-
-    /**
-     * If a result set has results, write to the output stream and return true.
-     * Otherwise return false.
-     *
-     * @param resultSet the results to write
-     * @param formatName the name of the language to write in
-     * @param output the output stream to write to
-     * @return true if there were results, false otherwise
-     */
-    public static boolean maybeWriteResult(ResultSet result, String formatName, OutputStream output) {
-        if (hasResult(result)) {
-            writeResult(result, formatName, output);
-            return true;
-        } else {
-            return false;
-        }
-    }
-
-    /**
-     * If a model has statements, write to the output stream and return true.
-     * Otherwise return false.
-     *
-     * @param model the model to write
-     * @param formatName the name of the language to write in
-     * @param output the output stream to write to
-     * @return true if there were statements, false otherwise
-     */
-    public static boolean maybeWriteResult(Model result, String formatName, OutputStream output) {
-        if (hasResult(result)) {
-            writeResult(result, formatName, output);
-            return true;
-        } else {
-            return false;
-        }
-    }
-
-    /**
-     * Write a boolean result to an output stream.
-     *
-     * @param result the boolean to write
-     * @param output the output stream to write to
-     */
-    public static void writeResult(boolean result, OutputStream output) {
-        PrintStream printStream = new PrintStream(output);
-        printStream.print(result);
-    }
-
-    /**
-     * Write a result set to an output stream.
-     *
-     * @param resultSet the results to write
-     * @param format the language to write in
-     * @param output the output stream to write to
-     */
-    public static void writeResult(ResultSet resultSet, Lang format, OutputStream output) {
-        ResultSetMgr.write(output, resultSet, format);
-    }
-
-    /**
-     * Write a result set to an output stream.
-     *
-     * @param resultSet the results to write
-     * @param formatName the name of the language to write in
-     * @param output the output stream to write to
-     */
-    public static void writeResult(ResultSet resultSet, String formatName, OutputStream output) {
-        writeResult(resultSet, getFormatLang(formatName), output);
-    }
-
-    /**
-     * Write a model to an output stream.
-     *
-     * @param model the model to write
-     * @param format the language to write in
-     * @param output the output stream to write to
-     */
-    public static void writeResult(Model model, Lang format, OutputStream output) {
-        RDFDataMgr.write(output, model, format);
-    }
-
-    /**
-     * Write a model to an output stream.
-     *
-     * @param model the model to write
-     * @param formatName the name of the language to write in
-     * @param output the output stream to write to
-     */
-    public static void writeResult(Model model, String formatName, OutputStream output) {
-        writeResult(model, getFormatLang(formatName), output);
-    }
-
-    /**
-     * Execute a SPARQL SELECT query and return a result set.
-     *
-     * @param dsg the graph to query over
-     * @param query the SPARQL query string
-     * @return the result set
-     */
-    public static ResultSet execQuery(DatasetGraph dsg, String query) {
-        QueryExecution qexec = QueryExecutionFactory.create(query, DatasetFactory.create(dsg));
-        return qexec.execSelect();
-    }
-
-    /**
-     * Execute a SPARQL CONSTRUCT query and return a model.
-     *
-     * @param dsg The graph to construct in.
-     * @param query The SPARQL construct query string.
-     * @return The result model
-     */
-    public static Model execConstruct(DatasetGraph dsg, String query) {
-        QueryExecution qexec = QueryExecutionFactory.create(query, DatasetFactory.create(dsg));
-        return qexec.execConstruct();
->>>>>>> 072cb49b
     }
     return isViolation;
-  }
-
-<<<<<<< HEAD
-  /**
-   * Run a query and write the result to a file.
-   *
-   * @param dsg The graph to query over.
-   * @param query The SPARQL query string.
-   * @param output The file to write to.
-   * @param outputFormat The file format.
-   * @throws FileNotFoundException if output file is not found
-   */
-  public static void runQuery(DatasetGraph dsg, String query, File output, Lang outputFormat)
-      throws FileNotFoundException {
-    if (outputFormat == null) {
-      outputFormat = Lang.CSV;
-=======
-    /**
-     * Run a SELECT query and write the result to a file.
-     *
-     * @param dsg The graph to query over.
-     * @param query The SPARQL query string.
-     * @param output The file to write to.
-     * @param outputFormat The file format.
-     * @throws FileNotFoundException if output file is not found
-     */
-    public static void runQuery(DatasetGraph dsg, String query, File output, Lang outputFormat) throws FileNotFoundException {
-        if (outputFormat == null) {
-            outputFormat = Lang.CSV;
-        }
-        writeResult(execQuery(dsg, query), outputFormat, new FileOutputStream(output));
->>>>>>> 072cb49b
-    }
-    rdfWriteResults(new FileOutputStream(output), execQuery(dsg, query), outputFormat);
-  }
-
-<<<<<<< HEAD
-  /**
-   * Run a construct query and write the result.
-   *
-   * @param dsg The graph to construct in.
-   * @param query The SPARQL construct query string.
-   * @param output The file to write to.
-   * @param outputFormat The file format.
-   * @throws FileNotFoundException if output file is not found
-   */
-  public static void runConstruct(DatasetGraph dsg, String query, File output, Lang outputFormat)
-      throws FileNotFoundException {
-    rdfWriteResults(new FileOutputStream(output), execConstruct(dsg, query), outputFormat);
-  }
-
-  private static void rdfWriteResults(OutputStream out, Model results, Lang outputFormat) {
-    if (!results.isEmpty()) {
-      RDFDataMgr.write(out, results, outputFormat);
-=======
-    /**
-     * Run a CONSTRUCT query and write the result to a file.
-     *
-     * @param dsg The graph to construct in.
-     * @param query The SPARQL construct query string.
-     * @param output The file to write to.
-     * @param outputFormat The file format.
-     * @throws FileNotFoundException if output file is not found
-     */
-    public static void runConstruct(DatasetGraph dsg, String query, File output, Lang outputFormat) throws FileNotFoundException {
-        writeResult(execConstruct(dsg, query), outputFormat, new FileOutputStream(output));
->>>>>>> 072cb49b
-    }
-  }
-
-<<<<<<< HEAD
-  private static void rdfWriteResults(OutputStream out, ResultSet results, Lang outputFormat) {
-    if (results.hasNext()) {
-      ResultSetMgr.write(out, results, outputFormat);
-=======
-    /**
-     * Execute a verification.
-     * Writes to STDERR.
-     *
-     * @param queriesResults a map from files to query results and output streams
-     * @return true if there are any violations
-     */
-    public static boolean execVerify(Map<File, Tuple<ResultSetRewindable, OutputStream>> queriesResults) throws IOException {
-        boolean isViolation = false;
-        for(File outFile : queriesResults.keySet()) {
-            Tuple<ResultSetRewindable, OutputStream> resultAndStream = queriesResults.get(outFile);
-            ResultSetRewindable results = resultAndStream.left();
-            OutputStream outStream = resultAndStream.right();
-            System.out.println("Rule " + outFile.getCanonicalPath() + ": " + results.size() + " violation(s)");
-            if(results.size() > 0) {
-                isViolation = true;
-                ResultSetMgr.write(System.err, results, Lang.CSV);
-                results.reset();
-            }
-            System.err.print('\n');
-            ResultSetMgr.write(outStream, results, Lang.CSV);
-        }
-        return isViolation;
->>>>>>> 072cb49b
-    }
   }
 
   /**
