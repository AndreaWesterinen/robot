--- conflicted
+++ resolved
@@ -447,17 +447,11 @@
    * Given a dataset, a query string, a format name, and an output stream, run the SPARQL query over
    * the named graphs and write the output to the stream.
    *
-<<<<<<< HEAD
    * @param dataset Dataset to query over
    * @param queryString query to run
    * @param formatName format of output
    * @param output output stream to write to
    * @return true if successful
-=======
-   * @param queriesResults a map from files to query results and output streams
-   * @return true if there are any violations
-   * @throws IOException on issue getting file path
->>>>>>> 8218a26d
    */
   public static boolean runSparqlQuery(
       Dataset dataset, String queryString, String formatName, OutputStream output) {
@@ -475,17 +469,10 @@
    * Given a query execution, a format name, and an output stream, run the query and write to
    * output.
    *
-<<<<<<< HEAD
    * @param qExec QueryExecution to run
    * @param formatName format of output
    * @param output output stream to write to
    * @return true if there are results
-=======
-   * @param dsg the graph to query over
-   * @param ruleName name of the rule
-   * @param query the SPARQL query string
-   * @return true if the are results, false otherwise
->>>>>>> 8218a26d
    */
   public static boolean runSparqlQuery(
       QueryExecution qExec, String formatName, OutputStream output) {
