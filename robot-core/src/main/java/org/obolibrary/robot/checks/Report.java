--- conflicted
+++ resolved
@@ -93,8 +93,6 @@
   /**
    * Create a new report object with a QuotedEntityChecker loaded with entries from the label map.
    * Use labels for report output.
-<<<<<<< HEAD
-=======
    *
    * @param labelMap Map of IRI to label for all entities in the ontology
    */
@@ -116,29 +114,6 @@
   }
 
   /**
-   * Create a new report object with an ontology and an IOHelper.
->>>>>>> 284ac7a9
-   *
-   * @param labelMap Map of IRI to label for all entities in the ontology
-   */
-  public Report(Map<IRI, String> labelMap) throws IOException {
-    this.ioHelper = new IOHelper();
-    checker = new QuotedEntityChecker();
-    checker.setIOHelper(ioHelper);
-    checker.addProvider(new SimpleShortFormProvider());
-    checker.addProperty(OWLManager.getOWLDataFactory().getRDFSLabel());
-    if (labelMap != null) {
-      useLabels = true;
-      OWLDataFactory df = OWLManager.getOWLDataFactory();
-      for (Entry<IRI, String> entry : labelMap.entrySet()) {
-        // Set all the entities as class - will not matter for retrieving label
-        OWLEntity e = df.getOWLEntity(EntityType.CLASS, entry.getKey());
-        checker.add(e, entry.getValue());
-      }
-    }
-  }
-
-  /**
    * Create a new report object with an ontology to (maybe) get labels from and a defined IOHelper.
    *
    * @param ontology OWLOntology to get labels from
@@ -157,7 +132,6 @@
       }
     }
     this.useLabels = useLabels;
-<<<<<<< HEAD
   }
 
   /**
@@ -171,7 +145,7 @@
    */
   @Deprecated
   public Report(OWLOntology ontology) throws IOException {
-    // Ontology doesn't do anything without labels
+    // Ontology input doesn't do anything without labels
     ioHelper = new IOHelper();
   }
 
@@ -185,10 +159,8 @@
    */
   @Deprecated
   public Report(OWLOntology ontology, IOHelper ioHelper) {
-    // Ontology doesn't do anything without labels
+    // Ontology input doesn't do anything without labels
     this.ioHelper = ioHelper;
-=======
->>>>>>> 284ac7a9
   }
 
   /**
@@ -290,7 +262,7 @@
    * exists.
    *
    * @param ruleName rule name to get number of violations for
-   * @return
+   * @return number of violations for given rule name
    */
   public Integer getViolationCount(String ruleName) throws Exception {
     if (info.containsKey(ruleName)) {
