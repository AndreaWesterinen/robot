--- conflicted
+++ resolved
@@ -21,31 +21,6 @@
 
 public class RemoveOperation {
 
-<<<<<<< HEAD
-  private static final String CLASS = "class";
-  private static final String INDIV = "individual";
-  private static final String OBJ = "object-property";
-  private static final String ANN = "annotation-property";
-  private static final String DATA = "datatype-property";
-
-  private static final OWLDataFactory factory =
-      OWLManager.createOWLOntologyManager().getOWLDataFactory();
-  private static final IOHelper ioHelper = new IOHelper();
-
-  /** Logger. */
-  private static final Logger logger = LoggerFactory.getLogger(FilterOperation.class);
-
-  /**
-   * Remove an OWLEntity of unknown type from the ontology.
-   *
-   * @param ontology OWLOntology to remove from
-   * @param entityID CURIE of the OWL entity to remove
-   */
-  public static void remove(OWLOntology ontology, String entityID) {
-    // Create IRI
-    IRI iri = ioHelper.createIRI(entityID);
-
-=======
   /** Data factory. */
   private static final OWLDataFactory factory =
       OWLManager.createOWLOntologyManager().getOWLDataFactory();
@@ -82,7 +57,6 @@
    * @param iri IRI of the entity to remove
    */
   public static void remove(OWLOntology ontology, IRI iri) {
->>>>>>> 280ce407
     // Try for each OWLEntity type
     remove(ontology, factory.getOWLClass(iri));
     remove(ontology, factory.getOWLNamedIndividual(iri));
@@ -92,58 +66,6 @@
   }
 
   /**
-<<<<<<< HEAD
-   * Remove specified entities from ontology.
-   *
-   * @param ontology OWLOntology to remove from
-   * @param entities map of entity type (key) and CURIE (val), see RemoveOperation variable
-   *     declarations for types
-   */
-  public static void remove(OWLOntology ontology, Map<String, String> entities) {
-    // Get the args of provided options
-    String classID = entities.get(CLASS);
-    String indivID = entities.get(INDIV);
-    String objPropertyID = entities.get(OBJ);
-    String annPropertyID = entities.get(ANN);
-    String dataPropertyID = entities.get(DATA);
-
-    // For each, check if it was provided, and remove if so
-    // Allow for user to provide multiple types of entities
-    // Class
-    if (classID != null) {
-      remove(ontology, factory.getOWLClass(ioHelper.createIRI(classID)));
-    }
-    // Individual
-    if (indivID != null) {
-      remove(ontology, factory.getOWLNamedIndividual(ioHelper.createIRI(indivID)));
-    }
-    // Object Property
-    if (objPropertyID != null) {
-      remove(ontology, factory.getOWLObjectProperty(ioHelper.createIRI(objPropertyID)));
-    }
-    // Annotation Property
-    if (annPropertyID != null) {
-      remove(ontology, factory.getOWLAnnotationProperty(ioHelper.createIRI(annPropertyID)));
-    }
-    // Datatype Property
-    if (dataPropertyID != null) {
-      remove(ontology, factory.getOWLDataProperty(ioHelper.createIRI(dataPropertyID)));
-    }
-  }
-
-  /**
-   * Remove all anonymous superclasses of a given class from the ontology.
-   *
-   * @param ontology OWLOntology to remove from
-   * @param subClassID CURIE of class to remove anon superclasses
-   */
-  public static void removeAnonymousSuperclasses(OWLOntology ontology, String subClassID) {
-    // Create OWLClass from String name
-    OWLClass subClass = factory.getOWLClass(ioHelper.createIRI(subClassID));
-    // Get set of anonymous superclass axioms
-    Set<OWLAxiom> anons = new HashSet<>();
-    for (OWLSubClassOfAxiom ax : ontology.getSubClassAxiomsForSubClass(subClass)) {
-=======
    * Given an OWLOntology, remove ALL anonymous superclasses asserted in the ontology.
    *
    * @param ontology OWLOntology to remove from
@@ -317,89 +239,14 @@
       }
     }
     for (OWLAxiom ax : ontology.getEquivalentClassesAxioms(cls)) {
->>>>>>> 280ce407
       for (OWLClassExpression ex : ax.getNestedClassExpressions()) {
         if (ex.isAnonymous()) {
           anons.add(ax);
         }
       }
-<<<<<<< HEAD
     }
     // Remove axioms
     OWLOntologyManager manager = ontology.getOWLOntologyManager();
     manager.removeAxioms(ontology, anons);
   }
-
-  /**
-   * Remove all subclasses (recursive) of a given class from the ontology. Retains the original
-   * superclass.
-   *
-   * @param ontology OWLOntology to remove from
-   * @param className CURIE of class to remove children of
-   */
-  public static void removeDescendantClasses(OWLOntology ontology, String superClassID) {
-    // Get set of subClassOf*
-    Set<OWLClass> subClasses =
-        RelatedEntitiesHelper.getRelatedClasses(
-            ontology, ioHelper.createIRI(superClassID), "descendants");
-    // Remove axioms for each class in the set
-    for (OWLClass cls : subClasses) {
-      remove(ontology, cls);
-    }
-  }
-
-  /**
-   * Remove all named individuals and associated axioms from the ontology.
-   *
-   * @param ontology OWLOntology to remove from
-   */
-  public static void removeIndividuals(OWLOntology ontology) {
-    Set<OWLNamedIndividual> indivs = ontology.getIndividualsInSignature();
-    for (OWLNamedIndividual i : indivs) {
-      remove(ontology, i);
-    }
-  }
-
-  /**
-   * Remove all axioms for a set of OWLEntities from the ontology.
-   *
-   * @param ontology OWLOntology to remove from
-   * @param entities set of OWLEntity objects to remove
-   */
-  public static void remove(OWLOntology ontology, Set<OWLEntity> entities) {
-    for (OWLEntity e : entities) {
-      remove(ontology, e);
-    }
-  }
-
-  /**
-   * Remove all axioms for given entity from the ontology. This includes logical axioms and
-   * assertion axioms.
-   *
-   * @param ontology OWLOntology to remove from
-   * @param entity OWLClass, OWLNamedIndividual, OWLAnnotationProperty, OWLObjectProperty, or
-   *     OWLDataProperty to remove
-   */
-  public static void remove(OWLOntology ontology, OWLEntity entity) {
-    logger.debug("Removing from ontology: " + entity);
-
-    Set<OWLAxiom> axioms = new HashSet<>();
-    // Add any logical axioms using the class entity
-    for (OWLAxiom axiom : ontology.getAxioms()) {
-      if (axiom.getSignature().contains(entity)) {
-        axioms.add(axiom);
-      }
-    }
-    // Add any assertions on the class entity
-    axioms.addAll(EntitySearcher.getAnnotationAssertionAxioms(entity.getIRI(), ontology));
-    // Remove all
-    OWLOntologyManager manager = ontology.getOWLOntologyManager();
-    manager.removeAxioms(ontology, axioms);
-=======
-    }
-    // Remove axioms
-    OWLOntologyManager manager = ontology.getOWLOntologyManager();
-    manager.removeAxioms(ontology, anons);
->>>>>>> 280ce407
-  }
 }