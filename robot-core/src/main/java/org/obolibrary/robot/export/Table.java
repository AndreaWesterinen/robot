package org.obolibrary.robot.export;

import com.fasterxml.jackson.databind.JsonNode;
import com.fasterxml.jackson.databind.ObjectMapper;
import com.fasterxml.jackson.dataformat.yaml.YAMLMapper;
import com.google.common.collect.Sets;
import com.google.gson.Gson;
import com.google.gson.GsonBuilder;
import com.google.gson.JsonArray;
import java.io.IOException;
import java.util.*;
import org.apache.poi.ss.usermodel.Cell;
import org.apache.poi.ss.usermodel.Sheet;
import org.apache.poi.ss.usermodel.Workbook;
import org.apache.poi.xssf.usermodel.XSSFWorkbook;
import org.slf4j.Logger;
import org.slf4j.LoggerFactory;

/** @author <a href="mailto@rbca.jackson@gmail.com">Becky Jackson</a> */
public class Table {
  /** Logger. */
  private static final Logger logger = LoggerFactory.getLogger(Table.class);

  private String format;

  // Ordered list of Columns
  private List<Column> columns;

  // Ordered list of Rows
  private List<Row> rows;

  // Ordered list of columns to sort on
  // e.g., the first item in the list will be sorted first
  private List<Column> sortColumns;

  private RendererType displayRenderer;
  private RendererType sortRenderer = null;

  private static final Set<String> basicFormats = Sets.newHashSet("tsv", "csv", "json", "xlsx");

  /**
   * Init a new Table.
   *
   * @param format format of the table (tsv, csv, html)
   */
  public Table(String format) {
    this.format = format;
    columns = new ArrayList<>();
    rows = new ArrayList<>();
    sortColumns = new ArrayList<>();

    // Set renderer types based on format
<<<<<<< HEAD
    if (format.toLowerCase().startsWith("html")) {
      displayRenderer = RendererType.OBJECT_HTML_RENDERER;
      sortRenderer = RendererType.OBJECT_RENDERER;
    } else {
      displayRenderer = RendererType.OBJECT_RENDERER;
=======
    if (format == null || basicFormats.contains(format.toLowerCase())) {
      displayRenderer = RendererType.OBJECT_RENDERER;
    } else if (format.equalsIgnoreCase("html")) {
      displayRenderer = RendererType.OBJECT_HTML_RENDERER;
      sortRenderer = RendererType.OBJECT_RENDERER;
    } else {
      // TODO - unknown format
>>>>>>> 7a0621be
    }
  }

  /**
   * Add a Column to the Table. This will be appended to the end of the current list of Columns.
   *
   * @param column Column to add.
   */
  public void addColumn(Column column) {
    columns.add(column);
  }

  /**
   * Add a Row to the Table. This will be appended to the end of the current list of Rows.
   *
   * @param row Row to add
   */
  public void addRow(Row row) {
    rows.add(row);
  }

  /**
   * Render the Table as a Workbook.
   *
   * @param split character to split multiple cell values on
   * @return Workbook
   */
  public Workbook asWorkbook(String split) {
    Workbook wb = new XSSFWorkbook();
    wb.createSheet();

    // Add headers
    Sheet sheet = wb.getSheetAt(0);
    org.apache.poi.ss.usermodel.Row headerRow = sheet.createRow(0);
    int colIdx = 0;
    Map<Integer, String> rules = new HashMap<>();
    for (Column c : columns) {
      String name = c.getDisplayName();
      Cell xlsxCell = headerRow.createCell(colIdx);
      xlsxCell.setCellValue(name);

      String displayRule = c.getDisplayRule();
      if (displayRule != null) {
        rules.put(colIdx, displayRule);
      }
      colIdx++;
    }

    // Maybe add rules
    if (!rules.isEmpty()) {
      org.apache.poi.ss.usermodel.Row rulesRow = sheet.createRow(sheet.getLastRowNum() + 1);
      for (int idx = 0; idx <= colIdx; idx++) {
        if (rules.containsKey(idx)) {
          String rule = rules.get(idx);
          Cell xlsxCell = rulesRow.createCell(idx);
          xlsxCell.setCellValue(rule);
        }
      }
    }

    // Add rows
    for (Row row : rows) {
      row.addToWorkbook(wb, columns, split);
    }

    // Set auto sizing
    // TODO - this takes up, relatively, a lot of time.
    /* for (int idx = 0; idx < columns.size(); idx++) {
      sheet.autoSizeColumn(idx);
    } */

    return wb;
  }

  /**
   * Get the type of display renderer
   *
   * @return RendererType
   */
  public RendererType getDisplayRendererType() {
    return displayRenderer;
  }

  /**
   * Get thee type of sort renderer
   *
   * @return RendererType
   */
  public RendererType getSortRendererType() {
    return sortRenderer;
  }

  /**
   * Get the Columns in a Table.
   *
   * @return List of Columns
   */
  public List<Column> getColumns() {
    return columns;
  }

  /**
   * Get the format of this table
   *
   * @return table format (csv, tsv, or html)
   */
  public String getFormat() {
    return format;
  }

  /**
   * Once all Columns have been added to a Table, set the columns to sort on. The columns should
   * have consecutive sort order integers which will determine the order in which they are used to
   * sort the Rows.
   */
  public void setSortColumns() {
    // Order sort columns
    Map<Integer, Column> sortColumns = new HashMap<>();
    int maxSort = 0;
    for (Column c : columns) {
      int sortOrder = c.getSortOrder();
      sortColumns.put(sortOrder, c);
      if (sortOrder > maxSort) {
        maxSort = sortOrder;
      }
    }
    int cur = 0;
    while (cur <= maxSort) {
      this.sortColumns.add(sortColumns.get(cur));
      cur++;
    }
  }

  /** Once all Rows have been added to a Table, sort Rows based on the sort Columns. */
  public void sortRows() {
    for (Column sc : sortColumns) {
      // Sort name is used to get the value
      String sortName = sc.getDisplayName();
      logger.info("Sorting on column " + sortName);
      Comparator<Row> rowComparator =
          (r1, r2) -> {
            String o1 = r1.getSortValueString(sortName);
            String o2 = r2.getSortValueString(sortName);
            if (o1.trim().isEmpty() && o2.trim().isEmpty()) return 0;
            else if (o1.trim().isEmpty()) return 1;
            else if (o2.trim().isEmpty()) return -1;
            else return o1.compareTo(o2);
          };
      if (sc.isReverseSort()) {
        rows.sort(Collections.reverseOrder(rowComparator));
      } else {
        rows.sort(rowComparator);
      }
    }
  }

  /**
   * Render the Table as List of Arrays for writing to CSV/TSV.
   *
   * @param split String to split mulitple cell values on (default |)
   * @return List of String[]
   */
  public List<String[]> toList(String split) {
    List<String[]> table = new ArrayList<>();
    String[] header = new String[columns.size()];
    Iterator<Column> iterator = columns.iterator();
    for (int i = 0; i < header.length; i++) {
      header[i] = iterator.next().getDisplayName();
    }
    table.add(header);

    for (Row row : rows) {
      String[] rowArray = row.toArray(columns, split);
      table.add(rowArray);
    }
    return table;
  }

  /**
   * Render the Table as an HTML string.
   *
   * @param split character to split multiple cell values on
   * @return HTML string
   */
  public String toHTML(String split) {
    return toHTML(split, true, false);
  }

  /**
   * Render the Table as an HTML string.
   *
   * @param split character to split multiple cell values on
   * @param standalone if true, include header
   * @return HTML string
   */
  public String toHTML(String split, boolean standalone) {
    return toHTML(split, standalone, false);
  }

  /**
   * Render the Table as an HTML string.
   *
   * @param split character to split multiple cell values on
   * @param standalone if true, include header
   * @param includeJS if true and standalone, include JS script for tooltips
   * @return HTML string
   */
  public String toHTML(String split, boolean standalone, boolean includeJS) {
    StringBuilder sb = new StringBuilder();
    if (standalone) {
      // Add opening tags, style, and maybe js scripts
      sb.append("<head>\n")
          .append("\t<link rel=\"stylesheet\" href=\"")
          .append("https://stackpath.bootstrapcdn.com/bootstrap/4.3.1/css/bootstrap.min.css\">\n");
      if (includeJS) {
        sb.append("\t<script src=\"https://code.jquery.com/jquery-3.5.1.slim.min.js\"></script>\n")
            .append(
                "\t<script src=\"https://cdn.jsdelivr.net/npm/popper.js@1.16.0/dist/umd/popper.min.js\"></script>\n")
            .append(
                "\t<script src=\"https://stackpath.bootstrapcdn.com/bootstrap/4.5.0/js/bootstrap.min.js\"></script>\n");
      }
      sb.append("</head>\n").append("<body>\n");
    }
    // Table start
    sb.append("<table class=\"table table-bordered table-striped\">\n")
        .append("<thead class=\"bg-dark text-white header-row\">\n")
        .append("<tr>\n");

    // Add column headers
    Map<Integer, String> rules = new HashMap<>();
    int colIdx = 0;
    for (Column c : columns) {
      sb.append("\t<th>").append(c.getDisplayName()).append("</th>\n");
      String displayRule = c.getDisplayRule();
      if (displayRule != null) {
        rules.put(colIdx, displayRule);
      }
      colIdx++;
    }
    sb.append("</tr>\n").append("</thead>\n");

    // Maybe add rules
    if (!rules.isEmpty()) {
      sb.append("<thead class=\"bg-secondary text-white\">\n").append("<tr>\n");
      for (int idx = 0; idx < colIdx; idx++) {
        if (rules.containsKey(idx)) {
          sb.append("\t<th>").append(rules.get(idx)).append("</th>\n");
        } else {
          sb.append("\t<th></th>\n");
        }
      }
      sb.append("</tr>\n").append("</thead>\n");
    }

    // Add all table rows
    for (Row row : rows) {
      sb.append(row.toHTML(columns, split));
    }

    sb.append("</table>\n");

    if (standalone) {
      // Add closing tag and script to activate tooltips
      sb.append("</body>\n");
      if (includeJS) {
        sb.append("<script>\n")
            .append("\t$(function () {\n")
            .append("\t\t$('[data-toggle=\"tooltip\"]').tooltip()\n")
            .append("\t})")
            .append("</script>\n");
      }
    }
    return sb.toString();
  }

  public String toHTMLList() {
    StringBuilder sb = new StringBuilder();
    sb.append("<head>\n")
        .append(
            "\t<link rel=\"stylesheet\" href=\"https://stackpath.bootstrapcdn.com/bootstrap/4.3.1/css/bootstrap.min.css\">\n")
        .append("</head>\n")
        .append("<body>\n");
    for (Row row : rows) {
      sb.append(row.toHTMLList(columns));
    }
    sb.append("</body>");
    return sb.toString();
  }

  /**
   * Render the Table as a JSON string.
   *
   * @return JSON string
   */
  public String toJSON() {
    JsonArray table = new JsonArray();
    for (Row row : rows) {
      table.add(row.toJSON(columns));
    }

    Gson gson = new GsonBuilder().setPrettyPrinting().disableHtmlEscaping().create();
    return gson.toJson(table);
  }

  /**
   * Render the Table as a YAML string.
   *
   * @return YAML string
   */
  public String toYAML() throws IOException {
    JsonNode jsonNodeTree = new ObjectMapper().readTree(toJSON());
    return new YAMLMapper().writeValueAsString(jsonNodeTree);
  }
}<|MERGE_RESOLUTION|>--- conflicted
+++ resolved
@@ -50,21 +50,14 @@
     sortColumns = new ArrayList<>();
 
     // Set renderer types based on format
-<<<<<<< HEAD
-    if (format.toLowerCase().startsWith("html")) {
-      displayRenderer = RendererType.OBJECT_HTML_RENDERER;
-      sortRenderer = RendererType.OBJECT_RENDERER;
-    } else {
-      displayRenderer = RendererType.OBJECT_RENDERER;
-=======
     if (format == null || basicFormats.contains(format.toLowerCase())) {
       displayRenderer = RendererType.OBJECT_RENDERER;
-    } else if (format.equalsIgnoreCase("html")) {
+    } else if  (format.toLowerCase().startsWith("html")) {
       displayRenderer = RendererType.OBJECT_HTML_RENDERER;
       sortRenderer = RendererType.OBJECT_RENDERER;
     } else {
       // TODO - unknown format
->>>>>>> 7a0621be
+      displayRenderer = RendererType.OBJECT_RENDERER;
     }
   }
 
